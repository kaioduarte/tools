--- conflicted
+++ resolved
@@ -406,7 +406,6 @@
   ]);
 });
 
-<<<<<<< HEAD
 test('no empty character class in regular expression', async t => {
   const validTestCases = [
     'let foo = /^abc[a-zA-Z]/;foo;',
@@ -447,7 +446,8 @@
     );
     t.snapshot(res);
   }
-=======
+});
+
 test('disallow unsafe usage of break, continue, throw and return', async t => {
   const returnTest = await testLint(
     `
@@ -701,5 +701,4 @@
   );
 
   t.looksLike(res4.diagnostics, []);
->>>>>>> e3a88b9f
 });