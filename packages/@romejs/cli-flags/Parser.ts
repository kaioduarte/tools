--- conflicted
+++ resolved
@@ -521,18 +521,6 @@
 
     const {description, usage, examples, programName} = this.opts;
 
-<<<<<<< HEAD
-=======
-    const {consumer} = this.getFlagsConsumer().capture();
-
-    // Supress diagnostics
-    await this.opts.defineFlags(consumer);
-
-    for (const key of this.commands.keys()) {
-      await this.defineCommandFlags(key, consumer);
-    }
-
->>>>>>> 204e51a3
     this.showUsageHelp(description, usage);
 
     const {reporter} = this;
